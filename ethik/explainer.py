--- conflicted
+++ resolved
@@ -263,11 +263,7 @@
             return self
 
         # Make the epsilons for each (feature, label, tau) triplet
-<<<<<<< HEAD
         quantiles = X_test.quantile(q=[self.alpha, 1.0 - self.alpha])
-=======
-        quantiles = X_test.quantile([self.alpha, 1. - self.alpha])
->>>>>>> 4accd2e0
         q_mins = quantiles.loc[self.alpha].to_dict()
         q_maxs = quantiles.loc[1.0 - self.alpha].to_dict()
         means = X_test.mean().to_dict()
