import collections
import functools
import itertools
import warnings

import joblib
import numpy as np
import pandas as pd
import plotly.graph_objs as go
from scipy import special

from .utils import decimal_range, join_with_overlap, to_pandas

__all__ = ["Explainer"]


CAT_COL_SEP = " = "


class ConvergenceWarning(UserWarning):
    """Custom warning to capture convergence problems."""


def compute_lambdas(x, target_means, max_iterations, tol):
    """Find good lambdas for a variable and given target means.

    Args:
        x (pd.Series): The variable's values.
        target_means (iterator of floats): The means to reach by weighting the
            feature's values.
        max_iterations (int): The maximum number of iterations of gradient descent.
        tol (float): Stopping criterion. The gradient descent will stop if the mean absolute error
            between the obtained mean and the target mean is lower than tol, even if maximum number
            has not been reached.

    Returns:
        dict: The keys are couples `(name of the variable, target mean)` and the
            values are the lambdas. For instance:

                {
                    ("age", 20): 1.5,
                    ("age", 21): 1.6,
                    ...
                }
    """

    mean = x.mean()
    lambdas = {}

    for target_mean in target_means:

        λ = 0
        current_mean = mean
        n_iterations = 0

        while n_iterations < max_iterations:
            n_iterations += 1

            # Stop if the target mean has been reached
            if current_mean == target_mean:
                break

            # Update the sample weights and obtain the new mean of the distribution
            # TODO: if λ * x is too large then sample_weights might only contain zeros, which
            # leads to hess being equal to 0
            sample_weights = special.softmax(λ * x)
            current_mean = np.average(x, weights=sample_weights)

            # Do a Newton step using the difference between the mean and the
            # target mean
            grad = current_mean - target_mean
            hess = np.average((x - current_mean) ** 2, weights=sample_weights)

            # We use a magic number for the step size if the hessian is nil
            step = (1e-5 * grad) if hess == 0 else (grad / hess)
            λ -= step

            # Stop if the gradient is small enough
            if abs(grad) < tol:
                break

        # Warn the user if the algorithm didn't converge
        else:
            warnings.warn(
                message=(
                    f"Gradient descent failed to converge after {max_iterations} iterations " +
                    f"(mean={mean}, target_mean={target_mean}, current_mean={current_mean}, " +
                    f"grad={grad}, hess={hess}, step={step}, λ={λ})"
                ),
                category=ConvergenceWarning
            )

        lambdas[(x.name, target_mean)] = λ

    return lambdas


def yield_masks(n_masks, n, p):
    """Generates a list of `n_masks` to keep a proportion `p` of `n` items.

    Args:
        n_masks (int): The number of masks to yield. It corresponds to the number
            of samples we use to compute the confidence interval.
        n (int): The number of items being filtered. It corresponds to the size
            of the dataset.
        p (float): The proportion of items to keep.

    Returns:
        generator: A generator of `n_masks` lists of `n` booleans being generated
            with a binomial distribution. As it is a probabilistic approach,
            we may get more or fewer than `p*n` items kept, but it is not a problem
            with large datasets.
    """

    if p < 0 or p > 1:
        raise ValueError(f"p must be between 0 and 1, got {p}")

    if p < 1:
        for _ in range(n_masks):
            yield np.random.binomial(1, p, size=n).astype(bool)
    else:
        for _ in range(n_masks):
            yield np.full(shape=n, fill_value=True)


class Explainer:
    """Explains the bias and reliability of model predictions.

    Parameters:
        alpha (float): A `float` between `0` and `0.5` which indicates by how close the `Explainer`
            should look at extreme values of a distribution. The closer to zero, the more so
            extreme values will be accounted for. The default is `0.05` which means that all values
            beyond the 5th and 95th quantiles are ignored.
        n_taus (int): The number of τ values to consider. The results will be more fine-grained the
            higher this value is. However the computation time increases linearly with `n_taus`.
            The default is `41` and corresponds to each τ being separated by it's neighbors by
            `0.05`.
        lambda_iterations (int): The number of iterations used when applying the Newton step
            of the optimization procedure. Default is `5`.
        n_jobs (int): The number of jobs to use for parallel computations. See
            `joblib.Parallel()`. Default is `-1`.
        verbose (bool): Passed to `joblib.Parallel()` for parallel computations.
            Default is `False`.
        n_samples (int): The number of samples to use for the confidence interval.
            If `1`, the default, no confidence interval is computed.
        sample_frac (float): The proportion of lines in the dataset sampled to
            generate the samples for the confidence interval. If `n_samples` is
            `1`, no confidence interval is computed and the whole dataset is used.
            Default is `0.8`.
        conf_level (float): A `float` between `0` and `0.5` which indicates the
            quantile used for the confidence interval. Default is `0.05`, which
            means that the confidence interval contains the data between the 5th
            and 95th quantiles.
        memoize (bool): Indicates whether or not memoization should be used or not. If `True`, then
            intermediate results will be stored in order to avoid recomputing results that can be
            reused by successively called methods. For example, if you call `plot_bias` followed by
            `plot_bias_ranking` and `memoize` is `True`, then the intermediate results required by
            `plot_bias` will be reused for `plot_bias_ranking`. Memoization is turned off by
            default because it can lead to unexpected behavior depending on your usage.
    """

    def __init__(
        self,
        alpha=0.05,
        n_taus=41,
        n_samples=1,
        sample_frac=0.8,
        conf_level=0.05,
        max_iterations=15,
        tol=1e-3,
        n_jobs=1,  # Parallelism is only worth it if the dataset is "large"
        memoize=False,
        verbose=False,
    ):
        if not 0 <= alpha < 0.5:
            raise ValueError(f"alpha must be between 0 and 0.5, got {alpha}")

        if not n_taus > 0:
            raise ValueError(f"n_taus must be a strictly positive integer, got {n_taus}")

        if n_samples < 1:
            raise ValueError(f"n_samples must be strictly positive, got {n_samples}")

        if not 0 < sample_frac < 1:
            raise ValueError(f"sample_frac must be between 0 and 1, got {sample_frac}")

        if not 0 < conf_level < 0.5:
            raise ValueError(f"conf_level must be between 0 and 0.5, got {conf_level}")

        if not max_iterations > 0:
            raise ValueError(
                "max_iterations must be a strictly positive "
                f"integer, got {max_iterations}"
            )

        if not tol > 0:
            raise ValueError(f"tol must be a strictly positive number, got {tol}")

        self.alpha = alpha
        self.n_taus = n_taus
        self.n_samples = n_samples
        self.sample_frac = sample_frac if n_samples > 1 else 1
        self.conf_level = conf_level
        self.max_iterations = max_iterations
        self.tol = tol
        self.n_jobs = n_jobs
        self.memoize = memoize
        self.verbose = verbose
        self.metric_names = set()
        self._reset_info()

    def _reset_info(self):
        """Resets the info dataframe (for when memoization is turned off)."""
        self.info = pd.DataFrame(
            columns=[
                "feature",
                "tau",
                "value",
                "lambda",
                "label",
                "bias",
                "bias_low",
                "bias_high",
            ]
        )

    def get_metric_name(self, metric):
        """Get the name of the column in explainer's info dataframe to store the
        performance with respect of the given metric.

        Args:
            metric (callable): The metric to compute the model's performance.

        Returns:
            str: The name of the column.
        """
        name = metric.__name__
        if name in self.info.columns and name not in self.metric_names:
            raise ValueError(f"Cannot use {name} as a metric name")
        return name

    @property
    def taus(self):
        tau_precision = 2 / (self.n_taus - 1)
        return list(decimal_range(-1, 1, tau_precision))

    @property
    def features(self):
        return self.info["feature"].unique().tolist()

    def _determine_pairs_to_do(self, features, labels):
        to_do_pairs = set(itertools.product(features, labels)) - set(
            self.info.groupby(["feature", "label"]).groups.keys()
        )
        to_do_map = collections.defaultdict(list)
        for feat, label in to_do_pairs:
            to_do_map[feat].append(label)
        return {feat: list(sorted(labels)) for feat, labels in to_do_map.items()}

    def _find_lambdas(self, X_test, y_pred):
        """Finds lambda values for each (feature, tau, label) triplet.

        1. A list of $\tau$ values is generated using `n_taus`. The $\tau$ values range from -1 to 1.
        2. A grid of $\eps$ values is generated for each $\tau$ and for each variable. Each $\eps$ represents a shift from a variable's mean towards a particular quantile.
        3. A grid of $\lambda$ values is generated for each $\eps$. Each $\lambda$ corresponds to the optimal parameter that has to be used to weight the observations in order for the average to reach the associated $\eps$ shift.

        Args:
            X_test (pandas.DataFrame or numpy.ndarray): a
            y_pred (pandas.DataFrame or numpy.ndarray): a
        """

        X_test = pd.DataFrame(to_pandas(X_test))
        y_pred = pd.DataFrame(to_pandas(y_pred))

        # One-hot encode the categorical features
        X_test = pd.get_dummies(data=X_test, prefix_sep=CAT_COL_SEP)

        # Check which (feature, label) pairs have to be done
        to_do_map = self._determine_pairs_to_do(
            features=X_test.columns, labels=y_pred.columns
        )
        # We need a list to keep the order of X_test
        to_do_features = list(feat for feat in X_test.columns if feat in to_do_map)
        X_test = X_test[to_do_features]

        if X_test.empty:
            return self

        # Make the epsilons for each (feature, label, tau) triplet
        quantiles = X_test.quantile(q=[self.alpha, 1.0 - self.alpha])
        q_mins = quantiles.loc[self.alpha].to_dict()
        q_maxs = quantiles.loc[1.0 - self.alpha].to_dict()
        means = X_test.mean().to_dict()
        additional_info = pd.concat(
            [
                pd.DataFrame(
                    {
                        "tau": self.taus,
                        "value": [
                            means[feature]
                            + tau
                            * (
                                max(means[feature] - q_mins[feature], 0)
                                if tau < 0
                                else max(q_maxs[feature] - means[feature], 0)
                            )
                            for tau in self.taus
                        ],
                        "feature": [feature] * len(self.taus),
                        "label": [label] * len(self.taus),
                    }
                )
                # We need to iterate over `to_do_features` to keep the order of X_test
                for feature in to_do_features
                for label in to_do_map[feature]
            ],
            ignore_index=True,
        )
        self.info = self.info.append(additional_info, ignore_index=True, sort=False)

        # Find a lambda for each (feature, espilon) pair
        lambdas = joblib.Parallel(
            n_jobs=self.n_jobs, verbose=10 if self.verbose else 0
        )(
            joblib.delayed(compute_lambdas)(
                x=X_test[feature],
                target_means=part["value"].unique(),
<<<<<<< HEAD
                max_iterations=self.max_iterations,
                tol=self.tol,
=======
                iterations=self.lambda_iterations,
>>>>>>> 4c1fe0ce
            )
            for feature, part in self.info.groupby("feature")
        )
        lambdas = dict(collections.ChainMap(*lambdas))
        self.info["lambda"] = self.info.apply(
            lambda r: lambdas.get((r["feature"], r["value"]), r["lambda"]),
            axis="columns",
        )
        self.info["lambda"] = self.info["lambda"].fillna(0.0)

        return self

    def _explain(self, X_test, y_pred, dest_col, key_cols, compute):

        # Reset info if memoization is turned off
        if not self.memoize:
            self._reset_info()
        if dest_col not in self.info.columns:
            self.info[dest_col] = None
            self.info[f"{dest_col}_low"] = None
            self.info[f"{dest_col}_high"] = None

        # Coerce X_test and y_pred to DataFrames
        X_test = pd.DataFrame(to_pandas(X_test))
        y_pred = pd.DataFrame(to_pandas(y_pred))

        # Check X_test and y_pred okay
        if len(X_test) != len(y_pred):
            raise ValueError("X_test and y_pred are not of the same length")

        # Find the lambda values for each (feature, tau, label) triplet
        self._find_lambdas(X_test, y_pred)

        # One-hot encode the categorical variables
        X_test = pd.get_dummies(data=X_test, prefix_sep=CAT_COL_SEP)

        # Determine which features are missing explanations; that is they have null biases for at
        # least one lambda value
        relevant = self.info[
            self.info["feature"].isin(X_test.columns)
            & self.info["label"].isin(y_pred.columns)
            & self.info[dest_col].isnull()
        ]

        if not relevant.empty:
            # `compute()` will return something like:
            # [
            #   [ # First batch
            #     (*key_cols1, sample_index1, computed_value1),
            #     (*key_cols2, sample_index2, computed_value2),
            #     ...
            #   ],
            #   ...
            # ]
            data = compute(X_test=X_test, y_pred=y_pred, relevant=relevant)
            # We group by the key to gather the samples and compute the confidence
            #  interval
            data = data.groupby(key_cols)[dest_col].agg(
                [
                    # Mean bias
                    (dest_col, "mean"),
                    # Lower bound on the mean bias
                    (
                        f"{dest_col}_low",
                        functools.partial(np.quantile, q=self.conf_level),
                    ),
                    # Upper bound on the mean bias
                    (
                        f"{dest_col}_high",
                        functools.partial(np.quantile, q=1 - self.conf_level),
                    ),
                ]
            )

            # Merge the new information with the current information
            self.info = join_with_overlap(left=self.info, right=data, on=key_cols)

        return self.info[
            self.info["feature"].isin(X_test.columns)
            & self.info["label"].isin(y_pred.columns)
        ]

    def explain_bias(self, X_test, y_pred):
        """Compute the bias of the model for the features in `X_test`.

        Args:
            X_test (pd.DataFrame or pd.Series): The dataset as a pandas dataframe
                with one column per feature or a pandas series for a single feature.
            y_pred (pd.DataFrame or pd.Series): The model predictions
                for the samples in `X_test`. For binary classification and regression,
                `pd.Series` is expected. For multi-label classification, a
                pandas dataframe with one column per label is
                expected. The values can either be probabilities or `0/1`
                (for a one-hot-encoded output).

        Returns:
            pd.DataFrame:
                A dataframe with columns `(feature, tau, value, lambda, label,
                bias, bias_low, bias_high)`. If `explainer.n_samples` is `1`,
                no confidence interval is computed and `bias = bias_low = bias_high`.
                The value of `label` is not important for regression.

        Examples:
            See more examples in `notebooks`.

            Binary classification:

            >>> X_test = pd.DataFrame([
            ...     [1, 2],
            ...     [1.1, 2.2],
            ...     [1.3, 2.3],
            ... ], columns=["x0", "x1"])
            >>> y_pred = model(X_test)
            >>> y_pred
            [0, 1, 1]  # Can also be probabilities: [0.3, 0.65, 0.8]
            >>> # For readibility reasons, we give a name to the predictions
            >>> y_pred = pd.Series(y_pred, name="is_reliable")
            >>> explainer.explain_bias(X_test, y_pred)

            Regression is similar to binary classification:
            
            >>> X_test = pd.DataFrame([
            ...     [1, 2],
            ...     [1.1, 2.2],
            ...     [1.3, 2.3],
            ... ], columns=["x0", "x1"])
            >>> y_pred = model(X_test)
            >>> y_pred
            [22, 24, 19]
            >>> # For readibility reasons, we give a name to the predictions
            >>> y_pred = pd.Series(y_pred, name="price")
            >>> explainer.explain_bias(X_test, y_pred)

            For multi-label classification, we need a dataframe to store predictions:
            
            >>> X_test = pd.DataFrame([
            ...     [1, 2],
            ...     [1.1, 2.2],
            ...     [1.3, 2.3],
            ... ], columns=["x0", "x1"])
            >>> y_pred = model(X_test)
            >>> y_pred.columns
            ["class0", "class1", "class2"]
            >>> y_pred.iloc[0]
            [0, 1, 0] # One-hot encoded, or probabilities: [0.15, 0.6, 0.25]
            >>> explainer.explain_bias(X_test, y_pred)
        """

        def compute(X_test, y_pred, relevant):
            return pd.DataFrame(
                [
                    (
                        feature,
                        label,
                        λ,
                        sample_index,
                        np.average(
                            y_pred[label][mask],
                            weights=special.softmax(λ * X_test[feature][mask]),
                        ),
                    )
                    for (sample_index, mask), (feature, label, λ) in itertools.product(
                        enumerate(
                            yield_masks(
                                n_masks=self.n_samples,
                                n=len(X_test),
                                p=self.sample_frac,
                            )
                        ),
                        relevant.groupby(["feature", "label", "lambda"]).groups.keys(),
                    )
                ],
                columns=["feature", "label", "lambda", "sample_index", "bias"],
            )

        return self._explain(
            X_test=X_test,
            y_pred=y_pred,
            dest_col="bias",
            key_cols=["feature", "label", "lambda"],
            compute=compute,
        )

    def explain_performance(self, X_test, y_test, y_pred, metric):
        """Compute the change in model's performance for the features in `X_test`.

        Args:
            X_test (pd.DataFrame or pd.Series): The dataset as a pandas dataframe
                with one column per feature or a pandas series for a single feature.
            y_test (pd.DataFrame or pd.Series): The true values
                for the samples in `X_test`. For binary classification and regression,
                a `pd.Series` is expected. For multi-label classification,
                a pandas dataframe with one column per label is
                expected. The values can either be probabilities or `0/1`
                (for a one-hot-encoded output).
            y_pred (pd.DataFrame or pd.Series): The model predictions
                for the samples in `X_test`. The format is the same as `y_test`.
            metric (callable): A scikit-learn-like metric
                `f(y_true, y_pred, sample_weight=None)`. The metric must be able
                to handle the `y` data. For instance, for `sklearn.metrics.accuracy_score()`,
                "the set of labels predicted for a sample must exactly match the
                corresponding set of labels in `y_true`".

        Returns:
            pd.DataFrame:
                A dataframe with columns `(feature, tau, value, lambda, label,
                bias, bias_low, bias_high, <metric_name>, <metric_name_low>, <metric_name_high>)`.
                If `explainer.n_samples` is `1`, no confidence interval is computed
                and `<metric_name> = <metric_name_low> = <metric_name_high>`.
                The value of `label` is not important for regression.

        Examples:
            See examples in `notebooks`.
        """
        metric_name = self.get_metric_name(metric)
        if metric_name not in self.info.columns:
            self.info[metric_name] = None
            self.info[f"{metric_name}_low"] = None
            self.info[f"{metric_name}_high"] = None
        self.metric_names.add(metric_name)

        y_test = np.asarray(y_test)

        def compute(X_test, y_pred, relevant):
            return pd.DataFrame(
                [
                    (
                        feature,
                        λ,
                        sample_index,
                        metric(
                            y_test[mask],
                            y_pred[mask],
                            sample_weight=special.softmax(λ * X_test[feature][mask]),
                        ),
                    )
                    for (sample_index, mask), (feature, λ) in itertools.product(
                        enumerate(
                            yield_masks(
                                n_masks=self.n_samples,
                                n=len(X_test),
                                p=self.sample_frac,
                            )
                        ),
                        relevant.groupby(["feature", "lambda"]).groups.keys(),
                    )
                ],
                columns=["feature", "lambda", "sample_index", metric_name],
            )

        return self._explain(
            X_test=X_test,
            y_pred=y_pred,
            dest_col=metric_name,
            key_cols=["feature", "lambda"],
            compute=compute,
        )

    def rank_by_bias(self, X_test, y_pred):
        """Returns a DataFrame containing the importance of each feature.

        """

        def get_importance(group):
            """Computes the average absolute difference in bias changes per tau increase."""
            #  Normalize bias to get an importance between 0 and 1
            # bias can be outside [0, 1] for regression
            bias = group["bias"]
            group["bias"] = (bias - bias.min()) / (bias.max() - bias.min())
            baseline = group.query("tau == 0").iloc[0]["bias"]
            return (group["bias"] - baseline).abs().mean()

        return (
            self.explain_bias(X_test=X_test, y_pred=y_pred)
            .groupby(["label", "feature"])
            .apply(get_importance)
            .to_frame("importance")
            .reset_index()
        )

    def rank_by_performance(self, X_test, y_test, y_pred, metric):
        metric_name = self.get_metric_name(metric)

        def get_aggregates(df):
            return pd.Series(
                [df[metric_name].min(), df[metric_name].max()], index=["min", "max"]
            )

        return (
            self.explain_performance(X_test, y_test, y_pred, metric)
            .groupby("feature")
            .apply(get_aggregates)
            .reset_index()
        )

    def _plot_explanation(self, explanation, col, y_label, colors=None, yrange=None):
        features = explanation["feature"].unique()

        if colors is None:
            colors = {}
        elif type(colors) is str:
            colors = {feat: colors for feat in features}

        #  There are multiple features, we plot them together with taus
        if len(features) > 1:
            fig = go.Figure()
            for feat in features:
                x = explanation.query(f'feature == "{feat}"')["tau"]
                y = explanation.query(f'feature == "{feat}"')[col]
                fig.add_trace(
                    go.Scatter(
                        x=x,
                        y=y,
                        mode="lines+markers",
                        hoverinfo="x+y+text",
                        name=feat,
                        text=[
                            f"{feat} = {val}"
                            for val in explanation.query(f'feature == "{feat}"')[
                                "value"
                            ]
                        ],
                        marker=dict(color=colors.get(feat)),
                    )
                )

            fig.update_layout(
                margin=dict(t=50, r=50),
                xaxis=dict(title="tau", zeroline=False),
                yaxis=dict(title=y_label, range=yrange, showline=True),
                plot_bgcolor="white",
            )
            return fig

        #  There is only one feature, we plot it with its nominal values.
        feat = features[0]
        fig = go.Figure()
        x = explanation.query(f'feature == "{feat}"')["value"]
        y = explanation.query(f'feature == "{feat}"')[col]
        mean_row = explanation.query(f'feature == "{feat}" and tau == 0').iloc[0]

        if self.n_samples > 1:
            low = explanation.query(f'feature == "{feat}"')[f"{col}_low"]
            high = explanation.query(f'feature == "{feat}"')[f"{col}_high"]
            fig.add_trace(
                go.Scatter(
                    x=np.concatenate((x, x[::-1])),
                    y=np.concatenate((low, high[::-1])),
                    name=f"{self.conf_level * 100}% - {(1 - self.conf_level) * 100}%",
                    fill="toself",
                    fillcolor="#eee",  # TODO: same color as mean line?
                    line_color="rgba(0, 0, 0, 0)",
                )
            )

        fig.add_trace(
            go.Scatter(
                x=x,
                y=y,
                mode="lines+markers",
                hoverinfo="x+y",
                showlegend=False,
                marker=dict(color=colors.get(feat)),
            )
        )
        fig.add_trace(
            go.Scatter(
                x=[mean_row["value"]],
                y=[mean_row[col]],
                mode="markers",
                name="Original mean",
                hoverinfo="skip",
                marker=dict(symbol="x", size=9, color="black"),
            )
        )
        fig.update_layout(
            margin=dict(t=50, r=50),
            xaxis=dict(title=f"Average {feat}", zeroline=False),
            yaxis=dict(title=y_label, range=yrange, showline=True),
            plot_bgcolor="white",
        )
        return fig

    def _plot_ranking(self, ranking, score_column, title, colors=None):
        ranking = ranking.sort_values(by=[score_column])

        return go.Figure(
            data=[
                go.Bar(
                    x=ranking[score_column],
                    y=ranking["feature"],
                    orientation="h",
                    hoverinfo="x",
                    marker=dict(color=colors),
                )
            ],
            layout=go.Layout(
                margin=dict(l=200, b=0, t=40),
                xaxis=dict(
                    title=title,
                    range=[0, 1],
                    showline=True,
                    zeroline=False,
                    side="top",
                    fixedrange=True,
                ),
                yaxis=dict(showline=True, zeroline=False, fixedrange=True),
                plot_bgcolor="white",
            ),
        )

    def plot_bias(self, X_test, y_pred, colors=None, yrange=None):
        """Plot the bias of the model for the features in `X_test`.

        Args:
            X_test (pd.DataFrame or np.array): See `Explainer.explain_bias()`.
            y_pred (pd.DataFrame or pd.Series): See `Explainer.explain_bias()`.
            colors (dict, optional): A dictionary that maps features to colors.
                Default is `None` and the colors are choosen automatically.
            yrange (list, optional): A two-item list `[low, high]`. Default is
                `None` and the range is based on the data.

        Returns:
            plotly.graph_objs.Figure:
                A Plotly figure. It shows automatically in notebook cells but you
                can also call the `.show()` method to plot multiple charts in the
                same cell.

        Examples:
            >>> explainer.plot_bias(X_test, y_pred)
            >>> explainer.plot_bias(X_test, y_pred, colors=dict(
            ...     x0="blue",
            ...     x1="red",
            ... ))
            >>> explainer.plot_bias(X_test, y_pred, yrange=[0.5, 1])
        """
        explanation = self.explain_bias(X_test, y_pred)
        labels = explanation["label"].unique()
        if len(labels) > 1:
            raise ValueError("Cannot plot multiple labels")
        y_label = f'Average "{labels[0]}"'
        return self._plot_explanation(
            explanation, "bias", y_label, colors=colors, yrange=yrange
        )

    def plot_bias_ranking(self, X_test, y_pred, colors=None):
        """Plot the ranking of the features based on their bias.

        Args:
            X_test (pd.DataFrame or np.array): See `Explainer.explain_bias()`.
            y_pred (pd.DataFrame or pd.Series): See `Explainer.explain_bias()`.
            colors (dict, optional): See `Explainer.plot_bias()`.

        Returns:
            plotly.graph_objs.Figure:
                A Plotly figure. It shows automatically in notebook cells but you
                can also call the `.show()` method to plot multiple charts in the
                same cell.
        """
        ranking = self.rank_by_bias(X_test=X_test, y_pred=y_pred)
        return self._plot_ranking(
            ranking=ranking,
            score_column="importance",
            title="Importance",
            colors=colors,
        )

    def plot_performance(
        self, X_test, y_test, y_pred, metric, colors=None, yrange=None
    ):
        """Plot the performance of the model for the features in `X_test`.

        Args:
            X_test (pd.DataFrame or np.array): See `Explainer.explain_performance()`.
            y_test (pd.DataFrame or pd.Series): See `Explainer.explain_performance()`.
            y_pred (pd.DataFrame or pd.Series): See `Explainer.explain_performance()`.
            metric (callable): See `Explainer.explain_performance()`.
            colors (dict, optional): See `Explainer.plot_bias()`.
            yrange (list, optional): See `Explainer.plot_bias()`.

        Returns:
            plotly.graph_objs.Figure:
                A Plotly figure. It shows automatically in notebook cells but you
                can also call the `.show()` method to plot multiple charts in the
                same cell.
        """
        metric_name = self.get_metric_name(metric)
        explanation = self.explain_performance(
            X_test=X_test, y_test=y_test, y_pred=y_pred, metric=metric
        )
        if fig_kwargs.get("yrange") is None:
            if explanation[metric_name].between(0, 1).all():
                fig_kwargs["yrange"] = [0, 1]

        return self._plot_explanation(
            explanation, metric_name, y_label=f"Average {metric_name}", **fig_kwargs
        )

    def plot_performance_ranking(
        self, X_test, y_test, y_pred, metric, criterion, colors
    ):
        """Plot the performance of the model for the features in `X_test`.

        Args:
            X_test (pd.DataFrame or np.array): See `Explainer.explain_performance()`.
            y_test (pd.DataFrame or pd.Series): See `Explainer.explain_performance()`.
            y_pred (pd.DataFrame or pd.Series): See `Explainer.explain_performance()`.
            metric (callable): See `Explainer.explain_performance()`.
            criterion (str): Either "min" or "max" to determine whether, for a
                given feature, we keep the worst or the best performance for all
                the values taken by the mean.
            colors (dict, optional): See `Explainer.plot_bias_ranking()`.

        Returns:
            plotly.graph_objs.Figure:
                A Plotly figure. It shows automatically in notebook cells but you
                can also call the `.show()` method to plot multiple charts in the
                same cell.
        """
        metric_name = self.get_metric_name(metric)
        ranking = self.rank_by_performance(
            X_test=X_test, y_test=y_test, y_pred=y_pred, metric=metric
        )
        return self._plot_ranking(
            ranking=ranking,
            score_column=criterion,
            title=f"{criterion} {metric_name}",
            colors=colors,
        )<|MERGE_RESOLUTION|>--- conflicted
+++ resolved
@@ -325,12 +325,8 @@
             joblib.delayed(compute_lambdas)(
                 x=X_test[feature],
                 target_means=part["value"].unique(),
-<<<<<<< HEAD
                 max_iterations=self.max_iterations,
                 tol=self.tol,
-=======
-                iterations=self.lambda_iterations,
->>>>>>> 4c1fe0ce
             )
             for feature, part in self.info.groupby("feature")
         )
