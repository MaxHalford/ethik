import collections
import decimal
import functools

import joblib
import numpy as np
import pandas as pd
import plotly
import plotly.graph_objs as go


__all__ = ["Explainer"]


def plot(fig, inline=False):
    if inline:
        plotly.offline.init_notebook_mode(connected=True)
        return plotly.offline.iplot(fig)
    return plotly.offline.plot(fig, auto_open=True)


def decimal_range(start: float, stop: float, step: float):
    """Like the `range` function but works for decimal values.

    This is more accurate than using `np.arange` because it doesn't introduce
    any round-off errors.

    """
    start = decimal.Decimal(str(start))
    stop = decimal.Decimal(str(stop))
    step = decimal.Decimal(str(step))
    while start <= stop:
        yield float(start)
        start += step


def to_pandas(x):
    """Converts an array-like to a Series or a DataFrame depending on the dimensionality."""

    if isinstance(x, (pd.Series, pd.DataFrame)):
        return x

    if isinstance(x, np.ndarray):
        if x.ndim > 2:
            raise ValueError("x must have 1 or 2 dimensions")
        if x.ndim == 2:
            return pd.DataFrame(x)
        return pd.Series(x)

    return to_pandas(np.asarray(x))


def merge_dicts(dicts):
    return dict(collections.ChainMap(*dicts))


def compute_lambdas(x, target_means, max_iterations=5):
    """Finds a good lambda for a variable and a given epsilon value."""

    mean = x.mean()
    lambdas = {}

    for target_mean in target_means:

        λ = 0
        current_mean = mean

        for _ in range(max_iterations):

            # Update the sample weights and see where the mean is
            sample_weights = np.exp(λ * x)
            sample_weights = sample_weights / sum(sample_weights)
            current_mean = np.average(x, weights=sample_weights)

            # Do a Newton step using the difference between the mean and the
            # target mean
            grad = current_mean - target_mean
            hess = np.average((x - current_mean) ** 2, weights=sample_weights)
            step = grad / hess
            λ -= step

        lambdas[(x.name, target_mean)] = λ

    return lambdas


def compute_bias(y_pred, x, lambdas):
    return {
        (x.name, y_pred.name, λ): np.average(y_pred, weights=np.exp(λ * x))
        for λ in lambdas
    }


def compute_performance(y_test, y_pred, metric, x, lambdas):
    return {
        (x.name, λ): metric(y_test, y_pred, sample_weight=np.exp(λ * x))
        for λ in lambdas
    }


def metric_to_col(metric):
    # TODO: what about lambda metrics?
    # TODO: use a prefix to avoid conflicts with other columns?
    return metric.__name__


class Explainer:
    """Explains the bias and reliability of model predictions.

    Parameters:
        alpha (float): A `float` between `0` and `0.5` which indicates by how close the `Explainer`
            should look at extreme values of a distribution. The closer to zero, the more so
            extreme values will be accounted for. The default is `0.05` which means that all values
            beyond the 5th and 95th quantiles are ignored.
        n_taus (int): The number of τ values to consider. The results will be more fine-grained the
            higher this value is. However the computation time increases linearly with `n_taus`.
            The default is `41` and corresponds to each τ being separated by it's neighbors by
            `0.05`.
        max_iterations (int): The maximum number of iterations used when applying the Newton step
            of the optimization procedure.

    """

    def __init__(
        self, alpha=0.05, n_taus=41, max_iterations=5, n_jobs=-1, verbose=False
    ):
        if not 0 < alpha < 0.5:
            raise ValueError("alpha must be between 0 and 0.5, got " f"{alpha}")

        if not n_taus > 0:
            raise ValueError(
                "n_taus must be a strictly positive integer, got " f"{n_taus}"
            )

        if not max_iterations > 0:
            raise ValueError(
                "max_iterations must be a strictly positive "
                f"integer, got {max_iterations}"
            )

        #  TODO: one column per performance metric
        self.alpha = alpha
        self.n_taus = n_taus
        self.max_iterations = max_iterations
        self.n_jobs = n_jobs
        self.verbose = verbose
        self.metric_cols = set()
        self.info = pd.DataFrame(
            columns=["feature", "tau", "value", "lambda", "label", "bias"]
        )

    @property
    def taus(self):
        tau_precision = 2 / (self.n_taus - 1)
        return list(decimal_range(-1, 1, tau_precision))

    @property
    def features(self):
        return self.info["feature"].unique().tolist()

    def _fit(self, X_test, y_pred):
        """Fits the explainer to a tabular dataset.

        During a `fit` call, the following steps are taken:

        1. A list of $\tau$ values is generated using `n_taus`. The $\tau$ values range from -1 to 1.
        2. A grid of $\eps$ values is generated for each $\tau$ and for each variable. Each $\eps$ represents a shift from a variable's mean towards a particular quantile.
        3. A grid of $\lambda$ values is generated for each $\eps$. Each $\lambda$ corresponds to the optimal parameter that has to be used to weight the observations in order for the average to reach the associated $\eps$ shift.

        Parameters:
            X_test (`pandas.DataFrame` or `numpy.ndarray`)
            y_pred (`pandas.DataFrame` or `numpy.ndarray`)

        """

        X_test = pd.DataFrame(to_pandas(X_test))
        y_pred = pd.DataFrame(to_pandas(y_pred))

        X_test = X_test[X_test.columns.difference(self.features)]
        if X_test.empty:
            return self

        # Make the epsilons
        q_mins = X_test.quantile(q=self.alpha).to_dict()
        q_maxs = X_test.quantile(q=1 - self.alpha).to_dict()
        means = X_test.mean().to_dict()
        X_test_num = X_test.select_dtypes(exclude=["object", "category"])
        additional_info = pd.concat(
            [
                pd.DataFrame(
                    {
                        "tau": self.taus,
                        "value": [
                            means[col]
                            + tau
                            * (
                                (means[col] - q_mins[col])
                                if tau < 0
                                else (q_maxs[col] - means[col])
                            )
                            for tau in self.taus
                        ],
                        "feature": col,
                        "label": y,
                    }
                )
                for col in X_test_num.columns
                for y in y_pred.columns
            ],
            ignore_index=True,
        )
        self.info = self.info.append(additional_info, ignore_index=True, sort=False)

        # Find a lambda for each (column, espilon) pair
        lambdas = joblib.Parallel(n_jobs=self.n_jobs, verbose=self.verbose)(
            joblib.delayed(compute_lambdas)(
                x=X_test[col],
                target_means=part["value"].unique(),
                max_iterations=self.max_iterations,
            )
            for col, part in self.info.groupby("feature")
            if col in X_test
        )
        lambdas = merge_dicts(lambdas)
        self.info["lambda"] = self.info.apply(
            lambda r: lambdas.get((r["feature"], r["value"]), r["lambda"]),
            axis="columns",
        )

        return self.info

    def explain_bias(self, X_test, y_pred):
        """Returns a DataFrame containing average predictions for each (column, tau) pair.

        """
        # Coerce X_test and y_pred to DataFrames
        X_test = pd.DataFrame(to_pandas(X_test))
        y_pred = pd.DataFrame(to_pandas(y_pred))

        self._fit(X_test, y_pred)

        queried_features = X_test.columns.tolist()
        to_explain = self.info["feature"][self.info["bias"].isnull()].unique()
        X_test = X_test[X_test.columns.intersection(to_explain)]

        # Discard the features that are not relevant
        relevant = self.info.query(f"feature in {X_test.columns.tolist()}")

        # Compute the average predictions for each (column, tau) pair per label
        biases = joblib.Parallel(n_jobs=self.n_jobs, verbose=self.verbose)(
            joblib.delayed(compute_bias)(
<<<<<<< HEAD
                y_pred=y_pred[label], x=X_test[col], lambdas=part["lambda"]
=======
                y_pred=y_pred[label], x=X_test[col], lambdas=part["lambda"].unique()
>>>>>>> df8675ae
            )
            for label in y_pred.columns
            for col, part in relevant.groupby("feature")
        )
        biases = merge_dicts(biases)
        self.info["bias"] = self.info.apply(
            lambda r: biases.get((r["feature"], r["label"], r["lambda"]), r["bias"]),
            axis="columns",
        )
        return self.info.query(f"feature in {queried_features}")

    def rank_by_bias(self, X_test, y_pred):
        """Returns a DataFrame containing the importance of each feature.

        """

        def get_importance(group):
            """Computes the average absolute difference in bias changes per tau increase."""
            baseline = group.query("tau == 0").iloc[0]["bias"]
            return (group["bias"] - baseline).abs().mean()

        return (
            self.explain_bias(X_test=X_test, y_pred=y_pred)
            .groupby(["label", "feature"])
            .apply(get_importance)
            .to_frame("importance")
            .reset_index()
        )

    def explain_performance(self, X_test, y_test, y_pred, metric):
        """Returns a DataFrame with metric values for each (column, tau) pair.

        Parameters:
            metric (callable): A function that evaluates the quality of a set of predictions. Must
                have the following signature: `metric(y_test, y_pred, sample_weights)`. Most
                metrics from scikit-learn will work.

        """
        metric_col = metric_to_col(metric)
        if metric_col not in self.info.columns:
            self.info[metric_col] = None
        self.metric_cols.add(metric_col)

        X_test = pd.DataFrame(to_pandas(X_test))
        y_pred = to_pandas(y_pred)

        self._fit(X_test, y_pred)

        # Discard the features for which the score has already been computed
        queried_features = X_test.columns.tolist()
        to_explain = self.info["feature"][self.info[metric_col].isnull()].unique()
        X_test = X_test[X_test.columns.intersection(to_explain)]

        # Compute the metric for each (feature, lambda) pair
        scores = joblib.Parallel(n_jobs=self.n_jobs, verbose=self.verbose)(
            joblib.delayed(compute_performance)(
                y_test=y_test,
                y_pred=y_pred,
                metric=metric,
                x=X_test[col],
                lambdas=part["lambda"].unique(),
            )
            for col, part in self.info.query(
                f"feature in {X_test.columns.tolist()}"
            ).groupby("feature")
        )
        scores = merge_dicts(scores)
        self.info[metric_col] = self.info.apply(
            lambda r: scores.get((r["feature"], r["lambda"]), r[metric_col]),
            axis="columns",
        )

<<<<<<< HEAD
    def rank_by_performance(self, X_test, y_test, y_pred, metric):
=======
        return self.info.query(f"feature in {queried_features}")

    def rank_by_performance(self, X_test, y_test, y_pred, metric):

        metric_col = metric_to_col(metric)

>>>>>>> df8675ae
        def get_aggregates(df):
            return pd.Series(
                [df[metric_col].min(), df[metric_col].max()], index=["min", "max"]
            )

        return (
            self.explain_performance(X_test, y_test, y_pred, metric)
            .groupby("feature")
            .apply(get_aggregates)
            .reset_index()
        )

    @classmethod
    def make_bias_fig(cls, explanation, with_taus=False, colors=None):
        """Plots predicted means against variables values.

        If a single column is provided then the x-axis is made of the nominal
        values from that column. However if a list of columns is passed then
        the x-axis contains the tau values. This method makes use of the
        `explain_predictions` method.

        """

        if colors is None:
            colors = {}
        features = explanation["feature"].unique()
        labels = explanation["label"].unique()
        y_label = f"Proportion of {labels[0]}"  #  Single class

        if with_taus:
            traces = []
            for feat in features:
                x = explanation.query(f'feature == "{feat}"')["tau"]
                y = explanation.query(f'feature == "{feat}"')["bias"]
                traces.append(
                    go.Scatter(
                        x=x,
                        y=y,
                        mode="lines+markers",
                        hoverinfo="x+y+text",
                        name=feat,
                        text=[
                            f"{feat} = {val}"
                            for val in explanation.query(f'feature == "{feat}"')[
                                "value"
                            ]
                        ],
                        marker=dict(color=colors.get(feat)),
                    )
                )

            return go.Figure(
                data=traces,
                layout=go.Layout(
                    margin=dict(t=50, r=50),
                    xaxis=dict(title="tau", zeroline=False),
                    yaxis=dict(
                        title=y_label, range=[0, 1], showline=True, tickformat="%"
                    ),
                ),
            )

        figures = {}
        for feat in features:
            x = explanation.query(f'feature == "{feat}"')["value"]
            y = explanation.query(f'feature == "{feat}"')["bias"]
            mean_row = explanation.query(f'feature == "{feat}" and tau == 0').iloc[0]
            figures[feat] = go.Figure(
                data=[
                    go.Scatter(
                        x=x,
                        y=y,
                        mode="lines+markers",
                        hoverinfo="x+y",
                        showlegend=False,
                        marker=dict(color=colors.get(feat)),
                    ),
                    go.Scatter(
                        x=[mean_row["value"]],
                        y=[mean_row["bias"]],
                        mode="markers",
                        name="Original mean",
                        hoverinfo="skip",
                        marker=dict(symbol="x", size=9),
                    ),
                ],
                layout=go.Layout(
                    margin=dict(t=50, r=50),
                    xaxis=dict(title=f"Mean {feat}", zeroline=False),
                    yaxis=dict(
                        title=y_label, range=[0, 1], showline=True, tickformat="%"
                    ),
                ),
            )
        return figures

    @classmethod
    def make_performance_fig(cls, explanation, metric, with_taus=False, colors=None):
        """Plots metric values against variable values.

        If a single column is provided then the x-axis is made of the nominal
        values from that column. However if a list of columns is passed then
        the x-axis contains the tau values. This method makes use of the
        `explain_metric` method.

        """

        if colors is None:
            colors = {}
        features = explanation["feature"].unique()
        metric_col = metric_to_col(metric)

        if with_taus:
            traces = []
            for feat in features:
                x = explanation.query(f'feature == "{feat}"')["tau"]
                y = explanation.query(f'feature == "{feat}"')[metric_col]
                traces.append(
                    go.Scatter(
                        x=x,
                        y=y,
                        mode="lines+markers",
                        hoverinfo="x+y+text",
                        name=feat,
                        text=[
                            f"{feat} = {val}"
                            for val in explanation.query(f'feature == "{feat}"')[
                                "value"
                            ]
                        ],
                        marker=dict(color=colors.get(feat)),
                    )
                )

            return go.Figure(
                data=traces,
                layout=go.Layout(
                    margin=dict(t=50, r=50),
                    xaxis=dict(title="tau", zeroline=False),
                    yaxis=dict(
                        title=metric_col, range=[0, 1], showline=True, tickformat="%"
                    ),
                ),
            )

        figures = {}
        for feat in features:
            x = explanation.query(f'feature == "{feat}"')["value"]
            y = explanation.query(f'feature == "{feat}"')[metric_col]
            figures[feat] = go.Figure(
                data=[
                    go.Scatter(
                        x=x,
                        y=y,
                        mode="lines+markers",
                        hoverinfo="x+y",
                        showlegend=False,
                        marker=dict(color=colors.get(feat)),
                    ),
                    go.Scatter(
                        x=[x.mean()],
                        y=explanation.query(f'feature == "{feat}" and tau == 0')[
                            metric_col
                        ],
                        mode="markers",
                        name="Original mean",
                        hoverinfo="skip",
                        marker=dict(symbol="x", size=9),
                    ),
                ],
                layout=go.Layout(
                    margin=dict(t=50, r=50),
                    xaxis=dict(title=f"Mean {feat}", zeroline=False),
                    yaxis=dict(
                        title=metric_col, range=[0, 1], showline=True, tickformat="%"
                    ),
                ),
            )
        return figures

    @classmethod
    def _make_ranking_fig(cls, ranking, score_column, title, colors=None):
        ranking = ranking.sort_values(by=[score_column])

        return go.Figure(
            data=[
                go.Bar(
                    x=ranking[score_column],
                    y=ranking["feature"],
                    orientation="h",
                    hoverinfo="x",
                    marker=dict(color=colors),
                )
            ],
            layout=go.Layout(
                margin=dict(l=200, b=0, t=40),
                xaxis=dict(
                    title=title,
                    range=[0, 1],
                    showline=True,
                    zeroline=False,
                    side="top",
                    fixedrange=True,
                ),
                yaxis=dict(showline=True, zeroline=False, fixedrange=True),
            ),
        )

    @classmethod
    def make_bias_ranking_fig(cls, ranking, colors=None):
        return cls._make_ranking_fig(ranking, "importance", "Importance", colors=colors)

    @classmethod
    def make_performance_ranking_fig(cls, ranking, metric, criterion, colors=None):
        return cls._make_ranking_fig(
            ranking, criterion, f"{criterion} {metric_to_col(metric)}", colors=colors
        )

    def _plot(self, explanation, make_fig, inline, **fig_kwargs):
        features = explanation["feature"].unique()
        if len(features) > 1:
            return plot(
                make_fig(explanation, with_taus=True, **fig_kwargs), inline=inline
            )
        return plot(
            make_fig(explanation, with_taus=False, **fig_kwargs)[features[0]],
            inline=inline,
        )

    def plot_bias(self, X_test, y_pred, inline=False, **fig_kwargs):
        explanation = self.explain_bias(X_test=X_test, y_pred=y_pred)
        return self._plot(explanation, self.make_bias_fig, inline=inline, **fig_kwargs)

    def plot_bias_ranking(self, X_test, y_pred, inline=False, **fig_kwargs):
        ranking = self.rank_by_bias(X_test=X_test, y_pred=y_pred)
        return plot(self.make_bias_ranking_fig(ranking, **fig_kwargs), inline=inline)

    def plot_performance(
        self, X_test, y_test, y_pred, metric, inline=False, **fig_kwargs
    ):
        explanation = self.explain_performance(
            X_test=X_test, y_test=y_test, y_pred=y_pred, metric=metric
        )
        return self._plot(
            explanation,
            functools.partial(self.make_performance_fig, metric=metric),
            inline=inline,
            **fig_kwargs,
        )

    def plot_performance_ranking(
        self, X_test, y_test, y_pred, metric, criterion, inline=False, **fig_kwargs
    ):
        ranking = self.rank_by_performance(
            X_test=X_test, y_test=y_test, y_pred=y_pred, metric=metric
        )
        return plot(
            self.make_performance_ranking_fig(
                ranking, criterion=criterion, metric=metric, **fig_kwargs
            ),
            inline=inline,
        )<|MERGE_RESOLUTION|>--- conflicted
+++ resolved
@@ -249,11 +249,7 @@
         # Compute the average predictions for each (column, tau) pair per label
         biases = joblib.Parallel(n_jobs=self.n_jobs, verbose=self.verbose)(
             joblib.delayed(compute_bias)(
-<<<<<<< HEAD
-                y_pred=y_pred[label], x=X_test[col], lambdas=part["lambda"]
-=======
                 y_pred=y_pred[label], x=X_test[col], lambdas=part["lambda"].unique()
->>>>>>> df8675ae
             )
             for label in y_pred.columns
             for col, part in relevant.groupby("feature")
@@ -326,16 +322,12 @@
             axis="columns",
         )
 
-<<<<<<< HEAD
+        return self.info.query(f"feature in {queried_features}")
+
     def rank_by_performance(self, X_test, y_test, y_pred, metric):
-=======
-        return self.info.query(f"feature in {queried_features}")
-
-    def rank_by_performance(self, X_test, y_test, y_pred, metric):
 
         metric_col = metric_to_col(metric)
 
->>>>>>> df8675ae
         def get_aggregates(df):
             return pd.Series(
                 [df[metric_col].min(), df[metric_col].max()], index=["min", "max"]
