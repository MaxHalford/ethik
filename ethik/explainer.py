--- conflicted
+++ resolved
@@ -264,9 +264,9 @@
             return self
 
         # Make the epsilons for each (feature, label, tau) triplet
-        quantiles = X_test.quantile(q=[self.alpha, 1. - self.alpha])
+        quantiles = X_test.quantile(q=[self.alpha, 1.0 - self.alpha])
         q_mins = quantiles.loc[self.alpha].to_dict()
-        q_maxs = quantiles.loc[1. - self.alpha].to_dict()
+        q_maxs = quantiles.loc[1.0 - self.alpha].to_dict()
         means = X_test.mean().to_dict()
         additional_info = pd.concat(
             [
@@ -296,7 +296,9 @@
         self.info = self.info.append(additional_info, ignore_index=True, sort=False)
 
         # Find a lambda for each (feature, espilon) pair
-        lambdas = joblib.Parallel(n_jobs=self.n_jobs, verbose=10 if self.verbose else 0)(
+        lambdas = joblib.Parallel(
+            n_jobs=self.n_jobs, verbose=10 if self.verbose else 0
+        )(
             joblib.delayed(compute_lambdas)(
                 x=X_test[feature],
                 target_means=part["value"].unique(),
@@ -374,20 +376,9 @@
                     ),
                 ]
             )
-<<<<<<< HEAD
-
-            #  TODO: merge all columns in a single operation?
-            for col in data.columns:
-                self.info[col] = self.info.apply(
-                    lambda r: data[col].get(
-                        tuple([r[k] for k in key_cols]), r.get(col)
-                    ),
-                    axis="columns",
-                )
-=======
+
             # Merge the new information with the current information
             self.info = join_with_overlap(left=self.info, right=data, on=key_cols)
->>>>>>> 2e202c16
 
         return self.info[
             self.info["feature"].isin(X_test.columns)
@@ -470,19 +461,21 @@
                         sample_index,
                         np.average(
                             y_pred[label][mask],
-                            weights=special.softmax(λ * X_test[feature][mask])
+                            weights=special.softmax(λ * X_test[feature][mask]),
                         ),
                     )
                     for (sample_index, mask), (feature, label, λ) in itertools.product(
-                        enumerate(yield_masks(
-                            n_masks=self.n_samples,
-                            n=len(X_test),
-                            p=self.sample_frac
-                        )),
-                        relevant.groupby(["feature", "label", "lambda"]).groups.keys()
+                        enumerate(
+                            yield_masks(
+                                n_masks=self.n_samples,
+                                n=len(X_test),
+                                p=self.sample_frac,
+                            )
+                        ),
+                        relevant.groupby(["feature", "label", "lambda"]).groups.keys(),
                     )
                 ],
-                columns=["feature", "label", "lambda", "sample_index", "bias"]
+                columns=["feature", "label", "lambda", "sample_index", "bias"],
             )
 
         return self._explain(
@@ -543,19 +536,21 @@
                         metric(
                             y_test[mask],
                             y_pred[mask],
-                            sample_weight=special.softmax(λ * X_test[feature][mask])
+                            sample_weight=special.softmax(λ * X_test[feature][mask]),
                         ),
                     )
                     for (sample_index, mask), (feature, λ) in itertools.product(
-                        enumerate(yield_masks(
-                            n_masks=self.n_samples,
-                            n=len(X_test),
-                            p=self.sample_frac
-                        )),
-                        relevant.groupby(["feature", "lambda"]).groups.keys()
+                        enumerate(
+                            yield_masks(
+                                n_masks=self.n_samples,
+                                n=len(X_test),
+                                p=self.sample_frac,
+                            )
+                        ),
+                        relevant.groupby(["feature", "lambda"]).groups.keys(),
                     )
                 ],
-                columns=["feature", "lambda", "sample_index", metric_name]
+                columns=["feature", "lambda", "sample_index", metric_name],
             )
 
         return self._explain(
